--- conflicted
+++ resolved
@@ -1060,17 +1060,14 @@
     guidewindow['meta']['gw_window_ystop'] = guidewindow['meta']['gw_window_ystart'] + 16.0
     guidewindow['meta']['gw_window_xsize'] = 16.0
     guidewindow['meta']['gw_window_ysize'] = 16.0
-<<<<<<< HEAD
+
     guidewindow['meta']['gw_function_start_time'] = time.Time(
         '2020-01-01T00:00:00.0', format='isot', scale='utc')
     guidewindow['meta']['gw_function_end_time'] = time.Time(
         '2020-01-01T00:00:00.0', format='isot', scale='utc')
     guidewindow['meta']['data_start'] = NONUM
     guidewindow['meta']['data_end'] = NONUM
-    guidewindow['meta']['gw_acq_exec_stat'] = NOSTR
-=======
     guidewindow['meta']['gw_acq_exec_stat'] = _random_string("Status ", 15)
->>>>>>> 60ed3854
 
     if not shape:
         shape = (2, 8, 16, 32, 32)
