"""
This module provides the same interface as the older, non-tag version of datamodels
for the whole asdf file. It will start very basic, initially only to support running
of the flat field step, but many other methods and capabilities will be added to
keep consistency with the JWST data model version.

It is to be subclassed by the various types of data model variants for products
<<<<<<< HEAD
'''
from pathlib import PurePath
import builtins
=======
"""
import copy
>>>>>>> 59d840d3
import datetime
import os
import os.path
<<<<<<< HEAD
import copy
import json
import numpy as np
from collections.abc import Sequence
from astropy.time import Time
from asdf.fits_embed import AsdfInFits
from . import stnode
from . import validate
from . extensions import DATAMODEL_EXTENSIONS
from collections import OrderedDict
from asdf import AsdfFile
=======
import sys
from pathlib import PurePath

import asdf
import numpy as np
from asdf.fits_embed import AsdfInFits
from astropy.time import Time
>>>>>>> 59d840d3

from . import stnode, validate
from .extensions import DATAMODEL_EXTENSIONS

__all__ = [
    "DataModel",
    "ImageModel",
    "ScienceRawModel",
    "RampModel",
    "RampFitOutputModel",
    "GuidewindowModel",
    "FlatRefModel",
    "DarkRefModel",
    "DistortionRefModel",
    "GainRefModel",
    "LinearityRefModel",
    "MaskRefModel",
    "PixelareaRefModel",
    "ReadnoiseRefModel",
    "SuperbiasRefModel",
    "SaturationRefModel",
    "WfiImgPhotomRefModel",
    "open",
]


class DataModel:
    """Base class for all top level datamodels"""

    crds_observatory = "roman"

    def __init__(self, init=None, **kwargs):
        self._iscopy = False
        self._shape = None
        self._instance = None
        self._asdf = None
        if init is None:
            asdffile = self.open_asdf(init=None, **kwargs)
        elif isinstance(init, (str, bytes, PurePath)):
            if isinstance(init, PurePath):
                init = str(init)
            if isinstance(init, bytes):
                init = init.decode(sys.getfilesystemencoding())
            asdffile = self.open_asdf(init, **kwargs)
            if not self.check_type(asdffile):
                raise ValueError(f"ASDF file is not of the type expected. Expected {self.__class__.__name__}")
            self._instance = asdffile.tree["roman"]
        elif isinstance(init, asdf.AsdfFile):
            asdffile = init
            self._asdf = asdffile
            self._instance = asdffile.tree["roman"]
        elif isinstance(init, stnode.TaggedObjectNode):
            self._instance = init
            asdffile = asdf.AsdfFile()
            asdffile.tree = {"roman": init}
        else:
            raise OSError("Argument does not appear to be an ASDF file or TaggedObjectNode.")
        self._asdf = asdffile

    def check_type(self, asdffile_instance):
        """
        Subclass is expected to check for proper type of node
        """
        if "roman" not in asdffile_instance.tree:
            raise ValueError('ASDF file does not have expected "roman" attribute')
        topnode = asdffile_instance.tree["roman"]
        if model_registry[topnode.__class__] != self.__class__:
            return False
        return True

    @property
    def schema_uri(self):
        # Determine the schema corresponding to this model's tag
        schema_uri = next(t for t in DATAMODEL_EXTENSIONS[0].tags if t.tag_uri == self._instance._tag).schema_uri
        return schema_uri

    def close(self):
        if not self._iscopy:
            if self._asdf is not None:
                self._asdf.close()

    def __enter__(self):
        return self

    def __exit__(self, exc_type, exc_val, exc_tb):
        self.close()

    def __del__(self):
        """Ensure closure of resources when deleted."""
        self.close()

    def copy(self, memo=None):
        result = self.__class__(init=None)
        self.clone(result, self, deepcopy=True, memo=memo)
        return result

    __copy__ = __deepcopy__ = copy

    @staticmethod
    def clone(target, source, deepcopy=False, memo=None):
        if deepcopy:
            instance = copy.deepcopy(source._instance, memo=memo)
            target._asdf = source._asdf.copy()
            target._instance = instance
            target._iscopy = True
        else:
            target._asdf = source._asdf
            target._instance = source._instance
            target._iscopy = True

        target._files_to_close = []
        target._shape = source._shape
        target._ctx = target

    def save(self, path, dir_path=None, *args, **kwargs):
        if callable(path):
            path_head, path_tail = os.path.split(path(self.meta.filename))
        else:
            path_head, path_tail = os.path.split(path)
        base, ext = os.path.splitext(path_tail)
        if isinstance(ext, bytes):
            ext = ext.decode(sys.getfilesystemencoding())

        if dir_path:
            path_head = dir_path
        output_path = os.path.join(path_head, path_tail)

        # TODO: Support gzip-compressed fits
        if ext == ".asdf":
            self.to_asdf(output_path, *args, **kwargs)
        else:
            raise ValueError(f"unknown filetype {ext}")

        return output_path

    def open_asdf(self, init=None, **kwargs):
        if isinstance(init, str):
            asdffile = asdf.open(init)
        else:
            asdffile = asdf.AsdfFile(init)
        return asdffile

    def to_asdf(self, init, *args, **kwargs):
        # self.on_save(init)

        asdffile = self.open_asdf(**kwargs)
        asdffile.tree = {"roman": self._instance}
        asdffile.write_to(init, *args, **kwargs)

    def get_primary_array_name(self):
        """
        Returns the name "primary" array for this model, which
        controls the size of other arrays that are implicitly created.
        This is intended to be overridden in the subclasses if the
        primary array's name is not "data".
        """
        if hasattr(self, "data"):
            primary_array_name = "data"
        else:
            primary_array_name = ""
        return primary_array_name

    @property
    def override_handle(self):
        """override_handle identifies in-memory models where a filepath
        would normally be used.
        """
        # Arbitrary choice to look something like crds://
        return "override://" + self.__class__.__name__

    @property
    def shape(self):
        if self._shape is None:
            primary_array_name = self.get_primary_array_name()
            if primary_array_name and hasattr(self, primary_array_name):
                primary_array = getattr(self, primary_array_name)
                self._shape = primary_array.shape
        return self._shape

    def __setattr__(self, attr, value):
        if attr.startswith("_"):
            self.__dict__[attr] = value
        else:
            setattr(self._instance, attr, value)

    def __getattr__(self, attr):
        return getattr(self._instance, attr)

    def __setitem__(self, key, value):
        if key.startswith("_"):
            raise ValueError("May not specify attributes/keys that start with _")
        if hasattr(self._instance, key):
            setattr(self._instance, key, value)
        else:
            self._instance._data[key] = value

    def to_flat_dict(self, include_arrays=True):
        """
        Returns a dictionary of all of the model items as a flat dictionary.

        Each dictionary key is a dot-separated name.  For example, the
        model element ``meta.observation.date`` will end up in the
        dictionary as::

            { "meta.observation.date": "2012-04-22T03:22:05.432" }

        This differs from the JWST data model in that the schema is not
        directly used
        """

        def convert_val(val):
            if isinstance(val, datetime.datetime):
                return val.isoformat()
            elif isinstance(val, Time):
                return str(val)
            return val

        if include_arrays:
            return {"roman." + key: convert_val(val) for (key, val) in self.items()}
        else:
            return {"roman." + key: convert_val(val) for (key, val) in self.items() if not isinstance(val, np.ndarray)}

    def items(self):
        """
        Iterates over all of the model items in a flat way.

        Each element is a pair (``key``, ``value``).  Each ``key`` is a
        dot-separated name.  For example, the schema element
        ``meta.observation.date`` will end up in the result as::

            ("meta.observation.date": "2012-04-22T03:22:05.432")

        Unlike the JWST DataModel implementation, this does not use
        schemas directly.
        """

        def recurse(tree, path=[]):
            if isinstance(tree, (stnode.DNode, dict)):
                for key, val in tree.items():
                    yield from recurse(val, path + [key])
            elif isinstance(tree, (stnode.LNode, list, tuple)):
                for i, val in enumerate(tree):
                    yield from recurse(val, path + [i])
            elif tree is not None:
                yield (".".join(str(x) for x in path), tree)

        yield from recurse(self._instance)

    def get_crds_parameters(self):
        """
        Get parameters used by CRDS to select references for this model.

        Returns
        -------
        dict
        """
        crds_header = {
            key: val
            for key, val in self.to_flat_dict(include_arrays=False).items()
            if isinstance(val, (str, int, float, complex, bool))
        }
        return crds_header

    def validate(self):
        """
        Re-validate the model instance against the tags
        """
        validate.value_change(self._instance, pass_invalid_values=False, strict_validation=True)

    def info(self, *args, **kwargs):
        return self._asdf.info(*args, **kwargs)

    def search(self, *args, **kwargs):
        return self._asdf.search(*args, **kwargs)

    def schema_info(self, *args, **kwargs):
        return self._asdf.schema_info(*args, **kwargs)


class ImageModel(DataModel):
    def __delattr__(self, attr):
        try:
            print ('Deleting attribute: %s' % attr)
            del self._instance[attr]
        except KeyError:
            print ('Already deleted this attribute!')

    def __setattr__(self, attr, value):
        if attr.startswith('_'):
            self.__dict__[attr] = value
        else:
            setattr(self._instance, attr, value)

    def __getattr__(self, attr):
        return getattr(self._instance, attr)

    def __setitem__(self, key, value):
        if key.startswith('_'):
            raise ValueError(
                'May not specify attributes/keys that start with _')
        if hasattr(self._instance, key):
            setattr(self._instance, key, value)
        else:
            self._instance._data[key] = value


class ScienceRawModel(DataModel):
    pass


class RampModel(DataModel):
    pass


class RampFitOutputModel(DataModel):
    pass


class GuidewindowModel(DataModel):
    pass


class ModelContainer(Sequence):
    """
    A container for holding DataModels.

    This functions like a list for holding DataModel objects.  It can be
    iterated through like a list, DataModels within the container can be
    addressed by index, and the datamodels can be grouped into a list of
    lists for grouped looping, useful for NIRCam where grouping together
    all detectors of a given exposure is useful for some pipeline steps.

    Parameters
    ----------
    init : file path, list of DataModels, or None

        - file path: initialize from an association table

        - list: a list of DataModels of any type

        - None: initializes an empty `ModelContainer` instance, to which
          DataModels can be added via the ``append()`` method.

    asn_exptypes: str
        list of exposure types from the asn file to read
        into the ModelContainer, if None read all the given files.

    asn_n_members : int
        Open only the first N qualifying members.

    iscopy : bool
        Presume this model is a copy. Members will not be closed
        when the model is closed/garbage-collected.

    Examples
    --------
    >>> container = ModelContainer('example_asn.json')
    >>> for model in container:
    ...     print(model.meta.filename)

    Say the association was a NIRCam dithered dataset. The `models_grouped`
    attribute is a list of lists, the first index giving the list of exposure
    groups, with the second giving the individual datamodels representing
    each detector in the exposure (2 or 8 in the case of NIRCam).

    >>> total_exposure_time = 0.0
    >>> for group in container.models_grouped:
    ...     total_exposure_time += group[0].meta.exposure.exposure_time

    >>> c = ModelContainer()
    >>> m = datamodels.open('myfile.fits')
    >>> c.append(m)

    Notes
    -----
        The optional paramters ``save_open`` and ``return_open`` can be
        provided to control how the `DataModel` are used by the
        :py:class:`ModelContainer`. If ``save_open`` is set to `False`, each input
        `DataModel` instance in ``init`` will be written out to disk and
        closed, then only the filename for the `DataModel` will be used to
        initialize the :py:class:`ModelContainer` object.
        Subsequent access of each member will then open the `DataModel` file to
        work with it. If ``return_open`` is also `False`, then the `DataModel`
        will be closed when access to the `DataModel` is completed. The use of
        these parameters can minimize the amount of memory used by this object
        during processing, with these parameters being used
        by :py:class:`~jwst.outlier_detection.OutlierDetectionStep`.

        When ASN table's members contain attributes listed in
        :py:data:`RECOGNIZED_MEMBER_FIELDS`, :py:class:`ModelContainer` will
        read those attribute values and update the corresponding attributes
        in the ``meta`` of input models.

        .. code-block::
            :caption: Example of ASN table with additional model attributes \
to supply custom catalogs.

            "products": [
                {
                    "name": "resampled_image",
                    "members": [
                        {
                            "expname": "input_image1_cal.fits",
                            "exptype": "science",
                            "tweakreg_catalog": "custom_catalog1.ecsv"
                        },
                        {
                            "expname": "input_image2_cal.fits",
                            "exptype": "science",
                            "tweakreg_catalog": "custom_catalog2.ecsv"
                        }
                    ]
                }
            ]

        .. warning::
            Input files will be updated in-place with new ``meta`` attribute
            values when ASN table's members contain additional attributes.

    """
    def __init__(self, init=None, asn_schema= None, asn_file_path=None,
                 model_file_path=None, iscopy=False, **kwargs):

        self._models = []
        self._iscopy = iscopy
        self._memmap = kwargs.get("memmap", False)
        self._return_open = kwargs.get('return_open', True)
        self._save_open = kwargs.get('save_open', True)

        if init is None:
            # don't populate container
            pass
        elif asn_file_path:
            with builtins.open(asn_file_path, 'r') as asn_file:
                asn_schema = json.load(asn_file)

            for product in asn_schema['products']:
                for member in product['members']:
                    if self._iscopy:
                        member_model = open(model_file_path + member['expname'])
                    else:
                        member_model = "null"

                    self._models.append(member_model)
        elif isinstance(init, list):
            # only append list items to self._models if all items are either
            # strings (i.e. path to an ASDF file) or instances of DataModel
            is_all_string = all(isinstance(x, str) for x in init)
            is_all_roman_datamodels = all(isinstance(x, DataModel) for x in init)

            if is_all_string or is_all_roman_datamodels:
                self._models.extend(init)
            else:
                raise TypeError(
                        "Input must be a list of strings (full path to ASDF files) or Roman datamodels.")
        elif isinstance(init, self.__class__):
            instance = copy.deepcopy(init._instance)
            self._schema = init._schema
            self._shape = init._shape
            self._asdf = AsdfFile(instance)
            self._instance = instance
            self._ctx = self
            self._models = init._models
            self._iscopy = True
        else:
            raise TypeError(
                        "Input must be an ASN filepath or list of either strings (full path to ASDF files) or Roman datamodels.")

    def __len__(self):
        return len(self._models)

    def __getitem__(self, index):
        m = self._models[index]
        if not isinstance(m, DataModel) and self._return_open:
            m = open(m, memmap=self._memmap)
        return m

    def __setitem__(self, index, model):
        self._models[index] = model

    def __delitem__(self, index):
        del self._models[index]

    def __iter__(self):
        for model in self._models:
            if not isinstance(model, DataModel) and self._return_open:
                model = open(model, memmap=self._memmap)
            yield model

    def insert(self, index, model):
        self._models.insert(index, model)

    def append(self, model):
        self._models.append(model)

    def extend(self, model):
        self._models.extend(model)

    @property
    def models_grouped(self):
        """
        Returns a list of a list of datamodels grouped by exposure.
        Assign an ID grouping by exposure.

        Data from different detectors of the same exposure will have the
        same group id, which allows grouping by exposure.  The following
        metadata is used for grouping:

        meta.observation.program
        meta.observation.observation
        meta.observation.visit
        meta.observation.visit_file_group
        meta.observation.visit_file_sequence
        meta.observation.visit_file_activity
        meta.observation.exposure
        """
        unique_exposure_parameters = [
            'program',
            'observation',
            'visit',
            'visit_file_group',
            'visit_file_sequence',
            'visit_file_activity',
            'exposure'
        ]

        group_dict = OrderedDict()
        for i, model in enumerate(self._models):
            params = []

            model = model if isinstance(model, DataModel) else open(model)

            if not self._save_open:
                model = open(model, memmap=self._memmap)

            for param in unique_exposure_parameters:
                params.append(str(getattr(model.meta.observation, param)))
            try:
                group_id = ('roman' + '_'.join([''.join(params[:3]),
                                             ''.join(params[3:6]), params[6]]))
                model.meta["group_id"] = group_id
            except TypeError:
                model.meta["group_id"] = f'exposure{i + 1:04d}'

            group_id = model.meta.group_id
            if not self._save_open and not self._return_open:
                model.close()
                model = self._models[i]

            if group_id in group_dict:
                group_dict[group_id].append(model)
            else:
                group_dict[group_id] = [model]

        return group_dict.values()


class FlatRefModel(DataModel):
    pass


class DarkRefModel(DataModel):
    pass


class DistortionRefModel(DataModel):
    pass


class GainRefModel(DataModel):
    pass


class IpcRefModel(DataModel):
    pass


class LinearityRefModel(DataModel):
    def get_primary_array_name(self):
        """
        Returns the name "primary" array for this model, which
        controls the size of other arrays that are implicitly created.
        This is intended to be overridden in the subclasses if the
        primary array's name is not "data".
        """
        return "coeffs"


class MaskRefModel(DataModel):
    def get_primary_array_name(self):
        """
        Returns the name "primary" array for this model, which
        controls the size of other arrays that are implicitly created.
        This is intended to be overridden in the subclasses if the
        primary array's name is not "data".
        """
        return "dq"


class PixelareaRefModel(DataModel):
    pass


class ReadnoiseRefModel(DataModel):
    pass


class SuperbiasRefModel(DataModel):
    pass


class SaturationRefModel(DataModel):
    pass


class WfiImgPhotomRefModel(DataModel):
    pass


def open(init, memmap=False, target=None, **kwargs):
    """
    Data model factory function

    Parameters
    ----------
    init : str, `DataModel`, `asdf.AsdfFile`
        May be any one of the following types:
            - `asdf.AsdfFile` instance
            - string indicating the path to an ASDF file
            - `DataModel` Roman data model instance
    memmap : bool
        Open ASDF file binary data using memmap (default: False)
    target : `DataModel`
        If not None value, the `DataModel` implied by the init argument
        must be an instance of the target class. If the init value
        is already a data model, and matches the target, the init
        value is returned, not copied, as opposed to the case where
        the init value is a data model, and target is not supplied,
        and the returned value is a copy of the init value.

    Returns
    -------
    `DataModel`
    """
    if target is not None:
        if not issubclass(target, DataModel):
            raise ValueError("Target must be a subclass of DataModel")
    # Temp fix to catch JWST args before being passed to asdf open
    if "asn_n_members" in kwargs:
        del kwargs["asn_n_members"]
    if isinstance(init, asdf.AsdfFile):
        asdffile = init
    elif isinstance(init, DataModel):
        if target is not None:
            if not isinstance(init, target):
                raise ValueError("First argument is not an instance of target")
            else:
                return init
        # Copy the object so it knows not to close here
        return init.copy()
    else:
        try:
            kwargs["copy_arrays"] = not memmap
            asdffile = asdf.open(init, **kwargs)
        except ValueError:
            raise TypeError("Open requires a filepath, file-like object, or Roman datamodel")
        if isinstance(asdffile, AsdfInFits):
            raise TypeError("Roman datamodels does not accept FITS files or objects")
    modeltype = type(asdffile.tree["roman"])
    if modeltype in model_registry:
        rmodel = model_registry[modeltype](asdffile, **kwargs)
        if target is not None:
            if not issubclass(rmodel.__class__, target):
                raise ValueError("Referenced ASDF file model type is not subclass of target")
        else:
            return rmodel
    else:
        return DataModel(asdffile, **kwargs)


model_registry = {
    stnode.WfiImage: ImageModel,
    stnode.WfiScienceRaw: ScienceRawModel,
    stnode.Ramp: RampModel,
    stnode.RampFitOutput: RampFitOutputModel,
    stnode.Guidewindow: GuidewindowModel,
    stnode.FlatRef: FlatRefModel,
    stnode.DarkRef: DarkRefModel,
    stnode.DistortionRef: DistortionRefModel,
    stnode.GainRef: GainRefModel,
    stnode.IpcRef: IpcRefModel,
    stnode.LinearityRef: LinearityRefModel,
    stnode.MaskRef: MaskRefModel,
    stnode.PixelareaRef: PixelareaRefModel,
    stnode.ReadnoiseRef: ReadnoiseRefModel,
    stnode.SaturationRef: SaturationRefModel,
    stnode.SuperbiasRef: SuperbiasRefModel,
    stnode.WfiImgPhotomRef: WfiImgPhotomRefModel,
}<|MERGE_RESOLUTION|>--- conflicted
+++ resolved
@@ -5,19 +5,13 @@
 keep consistency with the JWST data model version.
 
 It is to be subclassed by the various types of data model variants for products
-<<<<<<< HEAD
-'''
+"""
 from pathlib import PurePath
 import builtins
-=======
-"""
 import copy
->>>>>>> 59d840d3
 import datetime
 import os
 import os.path
-<<<<<<< HEAD
-import copy
 import json
 import numpy as np
 from collections.abc import Sequence
@@ -28,18 +22,9 @@
 from . extensions import DATAMODEL_EXTENSIONS
 from collections import OrderedDict
 from asdf import AsdfFile
-=======
 import sys
-from pathlib import PurePath
-
 import asdf
-import numpy as np
-from asdf.fits_embed import AsdfInFits
-from astropy.time import Time
->>>>>>> 59d840d3
-
-from . import stnode, validate
-from .extensions import DATAMODEL_EXTENSIONS
+
 
 __all__ = [
     "DataModel",
