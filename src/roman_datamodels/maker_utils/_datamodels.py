import warnings

import numpy as np
from astropy import units as u
from astropy.table import Table

from roman_datamodels import stnode

from ._base import MESSAGE, save_node
from ._common_meta import (
    mk_catalog_meta,
    mk_common_meta,
    mk_guidewindow_meta,
    mk_l2_meta,
    mk_mosaic_catalog_meta,
    mk_mosaic_meta,
    mk_msos_stack_meta,
    mk_wcs,
)
from ._tagged_nodes import mk_cal_logs


def mk_level1_science_raw(*, shape=(8, 4096, 4096), dq=False, filepath=None, **kwargs):
    """
    Create a dummy level 1 ScienceRaw instance (or file) with arrays and valid
    values for attributes required by the schema.

    Parameters
    ----------
    shape : tuple, int
        (optional, keyword-only) (z, y, x) Shape of data array. This includes a
        four-pixel border representing the reference pixels. Default is
            (8, 4096, 4096)
        (8 integrations, 4088 x 4088 represent the science pixels, with the
        additional being the border reference pixels).

    dq : bool
        (optional, keyword-only) Toggle to add a data quality array for
        dropout pixels

    filepath : str
        (optional, keyword-only) File name and path to write model to.

    Returns
    -------
    roman_datamodels.stnode.WfiScienceRaw
    """
    if len(shape) != 3:
        shape = (8, 4096, 4096)
        warnings.warn("Input shape must be 3D. Defaulting to (8, 4096, 4096)")

    wfi_science_raw = stnode.WfiScienceRaw()
    wfi_science_raw["meta"] = mk_common_meta(**kwargs.get("meta", {}))

    n_groups = shape[0]

    wfi_science_raw["data"] = kwargs.get("data", np.zeros(shape, dtype=np.uint16))

    if dq:
        wfi_science_raw["resultantdq"] = kwargs.get("resultantdq", np.zeros(shape, dtype=np.uint8))

    # add amp 33 ref pix
    wfi_science_raw["amp33"] = kwargs.get("amp33", np.zeros((n_groups, 4096, 128), dtype=np.uint16))

    return save_node(wfi_science_raw, filepath=filepath)


def mk_level2_image(*, shape=(4088, 4088), n_groups=8, filepath=None, **kwargs):
    """
    Create a dummy level 2 Image instance (or file) with arrays and valid values
    for attributes required by the schema.

    Parameters
    ----------
    shape : tuple, int
        (optional, keyword-only) Shape (y, x) of data array in the model (and
        its corresponding dq/err arrays). This specified size does NOT include
        the four-pixel border of reference pixels - those are trimmed at level
        2.  This size, however, is used to construct the additional arrays that
        contain the original border reference pixels (i.e if shape = (10, 10),
        the border reference pixel arrays will have (y, x) dimensions (14, 4)
        and (4, 14)). Default is 4088 x 4088.
        If shape is a tuple of length 3, the first element is assumed to be the
        n_groups and will override any settings there.

    n_groups : int
        (optional, keyword-only) The level 2 file is flattened, but it contains
        arrays for the original reference pixels which remain 3D. n_groups
        specifies what the z dimension of these arrays should be. Defaults to 8.

    filepath : str
        (optional, keyword-only) File name and path to write model to.

    Returns
    -------
    roman_datamodels.stnode.WfiImage
    """
    if len(shape) > 2:
        n_groups = shape[0]
        shape = shape[1:3]

        warnings.warn(
            f"{MESSAGE} assuming the first entry is n_groups followed by y, x. The remaining is thrown out!", UserWarning
        )

    wfi_image = stnode.WfiImage()

    wfi_image["meta"] = mk_l2_meta(**kwargs.get("meta", {}))

    # add border reference pixel arrays
<<<<<<< HEAD
    wfi_image["border_ref_pix_left"] = kwargs.get(
        "border_ref_pix_left", u.Quantity(np.zeros((n_groups, shape[0] + 8, 4), dtype=np.float32), u.DN, dtype=np.uint16)
    )
    wfi_image["border_ref_pix_right"] = kwargs.get(
        "border_ref_pix_right", u.Quantity(np.zeros((n_groups, shape[0] + 8, 4), dtype=np.float32), u.DN, dtype=np.uint16)
    )
    wfi_image["border_ref_pix_top"] = kwargs.get(
        "border_ref_pix_top", u.Quantity(np.zeros((n_groups, shape[0] + 8, 4), dtype=np.float32), u.DN, dtype=np.uint16)
=======
    wfi_image["border_ref_pix_left"] = kwargs.get("border_ref_pix_left", np.zeros((n_groups, shape[0] + 8, 4), dtype=np.float32))
    wfi_image["border_ref_pix_right"] = kwargs.get(
        "border_ref_pix_right", np.zeros((n_groups, shape[0] + 8, 4), dtype=np.float32)
>>>>>>> a4542f16
    )
    wfi_image["border_ref_pix_top"] = kwargs.get("border_ref_pix_top", np.zeros((n_groups, shape[0] + 8, 4), dtype=np.float32))
    wfi_image["border_ref_pix_bottom"] = kwargs.get(
<<<<<<< HEAD
        "border_ref_pix_bottom", u.Quantity(np.zeros((n_groups, shape[0] + 8, 4), dtype=np.float32), u.DN, dtype=np.uint16)
=======
        "border_ref_pix_bottom", np.zeros((n_groups, shape[0] + 8, 4), dtype=np.float32)
>>>>>>> a4542f16
    )

    # and their dq arrays
    wfi_image["dq_border_ref_pix_left"] = kwargs.get("dq_border_ref_pix_left", np.zeros((shape[0] + 8, 4), dtype=np.uint32))
    wfi_image["dq_border_ref_pix_right"] = kwargs.get("dq_border_ref_pix_right", np.zeros((shape[0] + 8, 4), dtype=np.uint32))
    wfi_image["dq_border_ref_pix_top"] = kwargs.get("dq_border_ref_pix_top", np.zeros((4, shape[1] + 8), dtype=np.uint32))
    wfi_image["dq_border_ref_pix_bottom"] = kwargs.get("dq_border_ref_pix_bottom", np.zeros((4, shape[1] + 8), dtype=np.uint32))

    # add amp 33 ref pixel array
    amp33_size = (n_groups, 4096, 128)
    wfi_image["amp33"] = kwargs.get("amp33", np.zeros(amp33_size, dtype=np.uint16))
    wfi_image["data"] = kwargs.get("data", np.zeros(shape, dtype=np.float32))
    wfi_image["dq"] = kwargs.get("dq", np.zeros(shape, dtype=np.uint32))
    wfi_image["err"] = kwargs.get("err", np.zeros(shape, dtype=np.float32))

<<<<<<< HEAD
    wfi_image["var_poisson"] = kwargs.get(
        "var_poisson", u.Quantity(np.zeros(shape, dtype=np.float32), u.DN**2 / u.s**2, dtype=np.float32)
    )
    wfi_image["var_rnoise"] = kwargs.get(
        "var_rnoise", u.Quantity(np.zeros(shape, dtype=np.float32), u.DN**2 / u.s**2, dtype=np.float32)
    )
    wfi_image["var_flat"] = kwargs.get(
        "var_flat", u.Quantity(np.zeros(shape, dtype=np.float32), u.DN**2 / u.s**2, dtype=np.float32)
    )
=======
    wfi_image["var_poisson"] = kwargs.get("var_poisson", np.zeros(shape, dtype=np.float32))
    wfi_image["var_rnoise"] = kwargs.get("var_rnoise", np.zeros(shape, dtype=np.float32))
    wfi_image["var_flat"] = kwargs.get("var_flat", np.zeros(shape, dtype=np.float32))
    wfi_image["cal_logs"] = mk_cal_logs(**kwargs)
>>>>>>> a4542f16

    wfi_image["meta"]["wcs"] = mk_wcs()

    return save_node(wfi_image, filepath=filepath)


def mk_level3_mosaic(*, shape=(4088, 4088), n_images=2, filepath=None, **kwargs):
    """
    Create a dummy level 3 Mosaic instance (or file) with arrays and valid
    values for attributes required by the schema.

    Parameters
    ----------
    shape : tuple, int
        (optional, keyword-only) Shape (y, x) of data array in the model (and
        its corresponding dq/err arrays). Default is 4088 x 4088.
        If shape is a tuple of length 3, the first element is assumed to be
        n_images and will override the n_images parameter.

    n_images : int
        Number of images used to create the level 3 image. Defaults to 2.

    filepath : str
        (optional) File name and path to write model to.

    Returns
    -------
    roman_datamodels.stnode.WfiMosaic
    """
    if len(shape) > 2:
        shape = shape[1:3]
        n_images = shape[0]

        warnings.warn(
            f"{MESSAGE} assuming the first entry is n_images followed by y, x. The remaining is thrown out!", UserWarning
        )

    wfi_mosaic = stnode.WfiMosaic()
    wfi_mosaic["meta"] = mk_mosaic_meta(**kwargs.get("meta", {}))
    wfi_mosaic["data"] = kwargs.get("data", np.zeros(shape, dtype=np.float32))
    wfi_mosaic["err"] = kwargs.get("err", np.zeros(shape, dtype=np.float32))
    wfi_mosaic["context"] = kwargs.get("context", np.zeros((n_images,) + shape, dtype=np.uint32))
    wfi_mosaic["weight"] = kwargs.get("weight", np.zeros(shape, dtype=np.float32))

    wfi_mosaic["var_poisson"] = kwargs.get("var_poisson", np.zeros(shape, dtype=np.float32))
    wfi_mosaic["var_rnoise"] = kwargs.get("var_rnoise", np.zeros(shape, dtype=np.float32))
    wfi_mosaic["var_flat"] = kwargs.get("var_flat", np.zeros(shape, dtype=np.float32))
    wfi_mosaic["cal_logs"] = mk_cal_logs(**kwargs)

    wfi_mosaic["meta"]["wcs"] = mk_wcs()

    return save_node(wfi_mosaic, filepath=filepath)


def mk_msos_stack(*, shape=(4096, 4096), filepath=None, **kwargs):
    """
    Create a dummy Level 3 MSOS stack instance (or file) with arrays and valid values

    Parameters
    ----------
    shape : tuple, int
        (optional) Shape (z, y, x) of data array in the model (and its
        corresponding dq/err arrays). This specified size includes the
        four-pixel border of reference pixels. Default is 8 x 4096 x 4096.

    filepath : str
        (optional) File name and path to write model to.

    Returns
    -------
    roman_datamodels.stnode.MsosStack
    """
    if len(shape) > 2:
        shape = shape[1:3]

        warnings.warn(f"{MESSAGE} assuming the the first two entries are y, x. The remaining is thrown out!", UserWarning)

    msos_stack = stnode.MsosStack()
    msos_stack["meta"] = mk_msos_stack_meta(**kwargs.get("meta", {}))

    msos_stack["data"] = kwargs.get("data", np.zeros(shape, dtype=np.float64))
    msos_stack["uncertainty"] = kwargs.get("uncertainty", np.zeros(shape, dtype=np.float64))
    msos_stack["mask"] = kwargs.get("mask", np.zeros(shape, dtype=np.uint8))
    msos_stack["coverage"] = kwargs.get("coverage", np.zeros(shape, dtype=np.uint8))

    return save_node(msos_stack, filepath=filepath)


def mk_ramp(*, shape=(8, 4096, 4096), filepath=None, **kwargs):
    """
    Create a dummy Ramp instance (or file) with arrays and valid values for attributes
    required by the schema.

    Parameters
    ----------
    shape : tuple, int
        (optional, keyword-only) Shape (z, y, x) of data array in the model (and
        its corresponding dq/err arrays). This specified size includes the
        four-pixel border of reference pixels. Default is 8 x 4096 x 4096.

    filepath : str
        (optional, keyword-only) File name and path to write model to.

    Returns
    -------
    roman_datamodels.stnode.Ramp
    """
    if len(shape) != 3:
        shape = (8, 4096, 4096)
        warnings.warn("Input shape must be 3D. Defaulting to (8, 4096, 4096)")

    ramp = stnode.Ramp()
    ramp["meta"] = mk_common_meta(**kwargs.get("meta", {}))

    # add border reference pixel arrays
    ramp["border_ref_pix_left"] = kwargs.get("border_ref_pix_left", np.zeros((shape[0], shape[1], 4), dtype=np.float32))
    ramp["border_ref_pix_right"] = kwargs.get("border_ref_pix_right", np.zeros((shape[0], shape[1], 4), dtype=np.float32))
    ramp["border_ref_pix_top"] = kwargs.get("border_ref_pix_top", np.zeros((shape[0], 4, shape[2]), dtype=np.float32))
    ramp["border_ref_pix_bottom"] = kwargs.get("border_ref_pix_bottom", np.zeros((shape[0], 4, shape[2]), dtype=np.float32))

    # and their dq arrays
    ramp["dq_border_ref_pix_left"] = kwargs.get("dq_border_ref_pix_left", np.zeros((shape[1], 4), dtype=np.uint32))
    ramp["dq_border_ref_pix_right"] = kwargs.get("dq_border_ref_pix_right", np.zeros((shape[1], 4), dtype=np.uint32))
    ramp["dq_border_ref_pix_top"] = kwargs.get("dq_border_ref_pix_top", np.zeros((4, shape[2]), dtype=np.uint32))
    ramp["dq_border_ref_pix_bottom"] = kwargs.get("dq_border_ref_pix_bottom", np.zeros((4, shape[2]), dtype=np.uint32))

    # add amp 33 ref pixel array
    ramp["amp33"] = kwargs.get("amp33", np.zeros((shape[0], shape[1], 128), dtype=np.uint16))

    ramp["data"] = kwargs.get("data", np.full(shape, 1.0, dtype=np.float32))
    ramp["pixeldq"] = kwargs.get("pixeldq", np.zeros(shape[1:], dtype=np.uint32))
    ramp["groupdq"] = kwargs.get("groupdq", np.zeros(shape, dtype=np.uint8))
    ramp["err"] = kwargs.get("err", np.zeros(shape, dtype=np.float32))

    return save_node(ramp, filepath=filepath)


def mk_ramp_fit_output(*, shape=(8, 4096, 4096), filepath=None, **kwargs):
    """
    Create a dummy Rampfit Output instance (or file) with arrays and valid
    values for attributes required by the schema.

    Parameters
    ----------
    shape
        (optional, keyword-only) Shape of arrays in the model.

    filepath
        (optional, keyword-only) File name and path to write model to.

    Returns
    -------
    roman_datamodels.stnode.RampFitOutput
    """
    if len(shape) != 3:
        shape = (8, 4096, 4096)
        warnings.warn("Input shape must be 3D. Defaulting to (8, 4096, 4096)")

    rampfitoutput = stnode.RampFitOutput()
    rampfitoutput["meta"] = mk_common_meta(**kwargs.get("meta", {}))

    rampfitoutput["slope"] = kwargs.get("slope", np.zeros(shape, dtype=np.float32))
    rampfitoutput["sigslope"] = kwargs.get("sigslope", np.zeros(shape, dtype=np.float32))
    rampfitoutput["yint"] = kwargs.get("yint", np.zeros(shape, dtype=np.float32))
    rampfitoutput["sigyint"] = kwargs.get("sigyint", np.zeros(shape, dtype=np.float32))
    rampfitoutput["pedestal"] = kwargs.get("pedestal", np.zeros(shape[1:], dtype=np.float32))
    rampfitoutput["weights"] = kwargs.get("weights", np.zeros(shape, dtype=np.float32))
    rampfitoutput["crmag"] = kwargs.get("crmag", np.zeros(shape, dtype=np.float32))
    rampfitoutput["var_poisson"] = kwargs.get("var_poisson", np.zeros(shape, dtype=np.float32))
    rampfitoutput["var_rnoise"] = kwargs.get("var_rnoise", np.zeros(shape, dtype=np.float32))

    return save_node(rampfitoutput, filepath=filepath)


def mk_rampfitoutput(**kwargs):
    warnings.warn("mk_rampfitoutput is deprecated. Use mk_rampfit_output instead.", DeprecationWarning)

    return mk_ramp_fit_output(**kwargs)


def mk_associations(*, shape=(2, 3, 1), filepath=None, **kwargs):
    """
    Create a dummy Association table instance (or file) with table and valid
    values for attributes required by the schema.

    Parameters
    ----------
    shape : tuple
        (optional, keyword-only) The shape of the member elements of products.
    filepath : string
        (optional, keyword-only) File name and path to write model to.

    Returns
    -------
    roman_datamodels.stnode.AssociationsModel
    """

    associations = stnode.Associations()

    associations["asn_type"] = kwargs.get("asn_type", "image")
    associations["asn_rule"] = kwargs.get("asn_rule", "candidate_Asn_Lv2Image_i2d")
    associations["version_id"] = kwargs.get("version_id", "null")
    associations["code_version"] = kwargs.get("code_version", "0.16.2.dev16+g640b0b79")
    associations["degraded_status"] = kwargs.get("degraded_status", "No known degraded exposures in association.")
    associations["program"] = kwargs.get("program", 1)
    associations["constraints"] = kwargs.get(
        "constraints",
        (
            "DMSAttrConstraint({'name': 'program', 'sources': ['program'], "
            "'value': '001'})\nConstraint_TargetAcq({'name': 'target_acq', 'value': "
            "'target_acquisition'})\nDMSAttrConstraint({'name': 'science', "
            "'DMSAttrConstraint({'name': 'asn_candidate','sources': "
            "['asn_candidate'], 'value': \"\\\\('o036',\\\\ 'observation'\\\\)\"})"
        ),
    )
    associations["asn_id"] = kwargs.get("asn_id", "o036")
    associations["asn_pool"] = kwargs.get("asn_pool", "r00001_20200530t023154_pool")
    associations["target"] = kwargs.get("target", 16)

    file_idx = 0
    if "products" in kwargs:
        associations["products"] = kwargs["products"]
    else:
        associations["products"] = []
        CHOICES = ["SCIENCE", "CALIBRATION", "ENGINEERING"]
        for product_idx, members in enumerate(shape):
            members_lst = []
            for member_idx in range(members):
                members_lst.append(
                    {"expname": "file_" + str(file_idx) + ".asdf", "exposerr": "null", "exptype": CHOICES[member_idx % 3]}
                )
                file_idx += 1
            associations["products"].append({"name": f"product{product_idx}", "members": members_lst})

    return save_node(associations, filepath=filepath)


def mk_guidewindow(*, shape=(2, 8, 16, 32, 32), filepath=None, **kwargs):
    """
    Create a dummy Guidewindow instance (or file) with arrays and valid values
    for attributes required by the schema.

    Parameters
    ----------
    shape
        (optional, keyword-only) Shape of arrays in the model.

    filepath
        (optional, keyword-only) File name and path to write model to.

    Returns
    -------
    roman_datamodels.stnode.Guidewindow
    """
    if len(shape) != 5:
        shape = (2, 8, 16, 32, 32)
        warnings.warn("Input shape must be 5D. Defaulting to (2, 8, 16, 32, 32)")

    guidewindow = stnode.Guidewindow()
    guidewindow["meta"] = mk_guidewindow_meta(**kwargs.get("meta", {}))

    guidewindow["pedestal_frames"] = kwargs.get(
        "pedestal_frames", u.Quantity(np.zeros(shape, dtype=np.uint16), u.DN, dtype=np.uint16)
    )
    guidewindow["signal_frames"] = kwargs.get(
        "signal_frames", u.Quantity(np.zeros(shape, dtype=np.uint16), u.DN, dtype=np.uint16)
    )
    guidewindow["amp33"] = kwargs.get("amp33", u.Quantity(np.zeros(shape, dtype=np.uint16), u.DN, dtype=np.uint16))

    return save_node(guidewindow, filepath=filepath)


def mk_mosaic_source_catalog(*, filepath=None, **kwargs):
    """
    Create a dummy Source Catalog instance (or file) with arrays and valid values
    for attributes required by the schema.

    Parameters
    ----------
    filepath
        (optional, keyword-only) File name and path to write model to.

    Returns
    -------
    roman_datamodels.stnode.SourceCatalog
    """
    source_catalog = stnode.MosaicSourceCatalog()

    source_catalog["source_catalog"] = kwargs.get("source_catalog", Table([range(3), range(3)], names=["a", "b"]))
    source_catalog["meta"] = mk_mosaic_catalog_meta(**kwargs.get("meta", {}))

    return save_node(source_catalog, filepath=filepath)


def mk_mosaic_segmentation_map(*, filepath=None, shape=(4096, 4096), **kwargs):
    """
    Create a dummy Segmentation Map (or file) with arrays and valid values
    for attributes required by the schema.

    Parameters
    ----------
    filepath
        (optional, keyword-only) File name and path to write model to.

    shape
        (optional, keyword-only) Shape of arrays in the model.

    Returns
    -------
    roman_datamodels.stnode.SegmentationMap
    """
    if len(shape) > 2:
        shape = shape[1:3]

        warnings.warn(
            f"{MESSAGE} assuming the first entry is n_groups followed by y, x. The remaining is thrown out!", UserWarning
        )

    segmentation_map = stnode.MosaicSegmentationMap()
    segmentation_map["data"] = kwargs.get("data", np.zeros(shape, dtype=np.uint32))
    segmentation_map["meta"] = mk_mosaic_catalog_meta(**kwargs.get("meta", {}))

    return save_node(segmentation_map, filepath=filepath)


def mk_source_catalog(*, filepath=None, **kwargs):
    """
    Create a dummy Source Catalog instance (or file) with arrays and valid values
    for attributes required by the schema.

    Parameters
    ----------
    filepath
        (optional, keyword-only) File name and path to write model to.

    Returns
    -------
    roman_datamodels.stnode.SourceCatalog
    """
    source_catalog = stnode.SourceCatalog()

    source_catalog["source_catalog"] = kwargs.get("source_catalog", Table([range(3), range(3)], names=["a", "b"]))
    source_catalog["meta"] = mk_catalog_meta(**kwargs.get("meta", {}))

    return save_node(source_catalog, filepath=filepath)


def mk_segmentation_map(*, filepath=None, shape=(4096, 4096), **kwargs):
    """
    Create a dummy Segmentation Map (or file) with arrays and valid values
    for attributes required by the schema.

    Parameters
    ----------
    filepath
        (optional, keyword-only) File name and path to write model to.

    shape
        (optional, keyword-only) Shape of arrays in the model.

    Returns
    -------
    roman_datamodels.stnode.SegmentationMap
    """
    if len(shape) > 2:
        shape = shape[1:3]

        warnings.warn(
            f"{MESSAGE} assuming the first entry is n_groups followed by y, x. The remaining is thrown out!", UserWarning
        )

    segmentation_map = stnode.SegmentationMap()
    segmentation_map["data"] = kwargs.get("data", np.zeros(shape, dtype=np.uint32))
    segmentation_map["meta"] = mk_catalog_meta(**kwargs.get("meta", {}))

    return save_node(segmentation_map, filepath=filepath)<|MERGE_RESOLUTION|>--- conflicted
+++ resolved
@@ -108,28 +108,13 @@
     wfi_image["meta"] = mk_l2_meta(**kwargs.get("meta", {}))
 
     # add border reference pixel arrays
-<<<<<<< HEAD
-    wfi_image["border_ref_pix_left"] = kwargs.get(
-        "border_ref_pix_left", u.Quantity(np.zeros((n_groups, shape[0] + 8, 4), dtype=np.float32), u.DN, dtype=np.uint16)
-    )
-    wfi_image["border_ref_pix_right"] = kwargs.get(
-        "border_ref_pix_right", u.Quantity(np.zeros((n_groups, shape[0] + 8, 4), dtype=np.float32), u.DN, dtype=np.uint16)
-    )
-    wfi_image["border_ref_pix_top"] = kwargs.get(
-        "border_ref_pix_top", u.Quantity(np.zeros((n_groups, shape[0] + 8, 4), dtype=np.float32), u.DN, dtype=np.uint16)
-=======
     wfi_image["border_ref_pix_left"] = kwargs.get("border_ref_pix_left", np.zeros((n_groups, shape[0] + 8, 4), dtype=np.float32))
     wfi_image["border_ref_pix_right"] = kwargs.get(
         "border_ref_pix_right", np.zeros((n_groups, shape[0] + 8, 4), dtype=np.float32)
->>>>>>> a4542f16
     )
     wfi_image["border_ref_pix_top"] = kwargs.get("border_ref_pix_top", np.zeros((n_groups, shape[0] + 8, 4), dtype=np.float32))
     wfi_image["border_ref_pix_bottom"] = kwargs.get(
-<<<<<<< HEAD
-        "border_ref_pix_bottom", u.Quantity(np.zeros((n_groups, shape[0] + 8, 4), dtype=np.float32), u.DN, dtype=np.uint16)
-=======
         "border_ref_pix_bottom", np.zeros((n_groups, shape[0] + 8, 4), dtype=np.float32)
->>>>>>> a4542f16
     )
 
     # and their dq arrays
@@ -145,22 +130,10 @@
     wfi_image["dq"] = kwargs.get("dq", np.zeros(shape, dtype=np.uint32))
     wfi_image["err"] = kwargs.get("err", np.zeros(shape, dtype=np.float32))
 
-<<<<<<< HEAD
-    wfi_image["var_poisson"] = kwargs.get(
-        "var_poisson", u.Quantity(np.zeros(shape, dtype=np.float32), u.DN**2 / u.s**2, dtype=np.float32)
-    )
-    wfi_image["var_rnoise"] = kwargs.get(
-        "var_rnoise", u.Quantity(np.zeros(shape, dtype=np.float32), u.DN**2 / u.s**2, dtype=np.float32)
-    )
-    wfi_image["var_flat"] = kwargs.get(
-        "var_flat", u.Quantity(np.zeros(shape, dtype=np.float32), u.DN**2 / u.s**2, dtype=np.float32)
-    )
-=======
     wfi_image["var_poisson"] = kwargs.get("var_poisson", np.zeros(shape, dtype=np.float32))
     wfi_image["var_rnoise"] = kwargs.get("var_rnoise", np.zeros(shape, dtype=np.float32))
     wfi_image["var_flat"] = kwargs.get("var_flat", np.zeros(shape, dtype=np.float32))
     wfi_image["cal_logs"] = mk_cal_logs(**kwargs)
->>>>>>> a4542f16
 
     wfi_image["meta"]["wcs"] = mk_wcs()
 
